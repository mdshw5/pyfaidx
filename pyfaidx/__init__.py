--- conflicted
+++ resolved
@@ -353,11 +353,7 @@
           Sequence() object or as a raw string.
           Default: False (i.e. return a Sequence() object).
         """
-<<<<<<< HEAD
-        filename = str(filename)
-        self.filename = filename
-=======
-        
+
         if fsspec and isinstance(filename, fsspec.core.OpenFile):
             self.filename = filename.path
             assert getattr(filename, 'mode', 'rb') == 'rb'
@@ -375,7 +371,6 @@
             except IOError:
                 raise FastaNotFoundError("Cannot read FASTA from file %s" % filename)
             self._fs = None
->>>>>>> bf48bb4e
 
         else:
             raise TypeError("filename expected str, os.PathLike or fsspec.OpenFile, got: %r" % filename)
